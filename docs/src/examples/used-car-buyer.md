--- conflicted
+++ resolved
@@ -139,7 +139,6 @@
 @objective(model, Max, EV)
 ```
 
-<<<<<<< HEAD
 Alternatively, RJT formulation can be used by replacing commands on path compatibility variables and objective function creation with commands
 
 ```julia
@@ -150,10 +149,7 @@
 
 and then solving using the solver. Significantly faster solving times are expected using RJT formulation.
 
-We can perform the optimization using an optimizer such as Gurobi.
-=======
 We can perform the optimization using an optimizer such as HiGHS.
->>>>>>> dd5896b4
 
 ```julia
 optimizer = optimizer_with_attributes(
