name = "DecisionProgramming"
uuid = "0e836bf4-a496-11ea-2c13-edcbe498ce6b"
authors = ["Jaan Tollander de Balsch", "Helmi Hankimaa", "Olli Herrala", "Fabricio Oliveira", "Topias Terho"]
version = "1.0.2"

[deps]
Combinatorics = "861a8166-3701-5b0c-9a16-15d98fcdc6aa"
DataFrames = "a93c6f00-e57d-5684-b7b6-d8193f3e46c0"
JuMP = "4076af6c-e467-56ae-b986-b466b2749572"
PrettyTables = "08abe8d2-0d0c-5749-adfa-8a2ac140af0d"
Random = "9a3f8284-a2c9-5f02-9a11-845980a1fd5c"
StatsBase = "2913bbd2-ae8a-5f71-8c99-4fb6c76f3a91"

[compat]
<<<<<<< HEAD
=======
julia = "1.6"
JuMP = "=1.3.0"
StatsBase = "0.33"
>>>>>>> 1388ab83
DataFrames = "1.3"
JuMP = "=1.3.0"
PrettyTables = "1.3"
StatsBase = "0.33"
julia = "1"

[extras]
Logging = "56ddb016-857b-54e1-b83d-db4d58db5568"
Test = "8dfed614-e22c-5e08-85e1-65c5234f0b40"

[targets]
test = ["Logging", "Test"]<|MERGE_RESOLUTION|>--- conflicted
+++ resolved
@@ -12,17 +12,11 @@
 StatsBase = "2913bbd2-ae8a-5f71-8c99-4fb6c76f3a91"
 
 [compat]
-<<<<<<< HEAD
-=======
 julia = "1.6"
-JuMP = "=1.3.0"
-StatsBase = "0.33"
->>>>>>> 1388ab83
 DataFrames = "1.3"
 JuMP = "=1.3.0"
 PrettyTables = "1.3"
 StatsBase = "0.33"
-julia = "1"
 
 [extras]
 Logging = "56ddb016-857b-54e1-b83d-db4d58db5568"
