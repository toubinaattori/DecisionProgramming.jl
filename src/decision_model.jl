--- conflicted
+++ resolved
@@ -45,20 +45,14 @@
     return !all(s[k]∉v for (k, v) in forbidden_paths)
 end
 
-<<<<<<< HEAD
+
 function path_compatibility_variable(model::Model, z::DecisionVariables, base_name::String="")
     # Create a path compatiblity variable
     x = @variable(model, base_name=base_name)
-=======
-function path_probability_variable(model::Model, z::DecisionVariables, s::Path, P::AbstractPathProbability, forbidden::Bool, probability_scale_factor::Float64, base_name::String="")
-    # Create a path probability variable
-    π = @variable(model, base_name=base_name)
->>>>>>> 6b0ededa
 
     # Constraint on the lower and upper bounds.
     @constraint(model, 0 ≤ x ≤ 1.0)
 
-<<<<<<< HEAD
     return x
 end
 
@@ -76,19 +70,6 @@
 
 
 function decision_strategy_constraint(model::Model, S::States, d::DecisionNode, D::Vector{DecisionNode}, z::Array{VariableRef}, x_s::PathCompatibilityVariables)
-=======
-    if !forbidden
-        # Hard constraint on the upper bound.
-        @constraint(model, π ≤ P(s) * probability_scale_factor)
-
-    else
-        # Path is forbidden, probability must be zero
-        @constraint(model, π ≤ 0)
-    end
-
-    return π
-end
->>>>>>> 6b0ededa
 
     # states of nodes in information structure (s_j | s_I(j))
     dims = S[[d.I_j; d.j]]
@@ -108,8 +89,6 @@
     end
 end
 
-
-<<<<<<< HEAD
 """
     PathCompatibilityVariables(model::Model,
         z::DecisionVariables,
@@ -138,48 +117,19 @@
     for paths which do not include these fixed subpaths.
 - `probability_cut` Includes probability cut constraint in the optimisation model.
 
-=======
-
-function decision_strategy_constraint(model::Model, S::States, d::DecisionNode, z::Array{VariableRef}, π_s::PathProbabilityVariables, probability_scale_factor::Float64)
-
-    dims = S[[d.I_j; d.j]]
-    for s in paths(dims) # iterate through all information states and states of d
-        # fix state of each node in the information set and of the decision node
-        information_group = Dict([d.I_j; d.j] .=> s)
-
-        @constraint(model, sum(get(π_s, s_j, 0) for s_j in paths(S, information_group)) ≤ z[s...] * probability_scale_factor)
-    end
-
-end
-
-
-"""Create path probability variables and constraints.
->>>>>>> 6b0ededa
-
 # Examples
 ```julia
 x_s = PathCompatibilityVariables(model, z, S, P; probability_cut = false)
 ```
 """
-<<<<<<< HEAD
 function PathCompatibilityVariables(model::Model,
-=======
-function PathProbabilityVariables(model::Model,
->>>>>>> 6b0ededa
     z::DecisionVariables,
     S::States,
     P::AbstractPathProbability;
     names::Bool=false,
-<<<<<<< HEAD
     name::String="x",
     forbidden_paths::Vector{ForbiddenPath}=ForbiddenPath[],
     fixed::Dict{Node, State}=Dict{Node, State}(),
-=======
-    name::String="π_s",
-    forbidden_paths::Vector{ForbiddenPath}=ForbiddenPath[],
-    fixed::Dict{Node, State}=Dict{Node, State}(),
-    probability_scale_factor::Float64=1.0,
->>>>>>> 6b0ededa
     probability_cut::Bool=true)
 
     if !isempty(forbidden_paths)
@@ -188,18 +138,12 @@
 
     # Create path compatibility variable for each effective path.
     N = length(S)
-<<<<<<< HEAD
     variables_x_s = Dict{Path{N}, VariableRef}(
         s => path_compatibility_variable(model, z, (names ? "$(name)$(s)" : ""))
-=======
-    variables_π_s = Dict{Path{N}, VariableRef}(
-        s => path_probability_variable(model, z, s, P, is_forbidden(s, forbidden_paths), probability_scale_factor, (names ? "$(name)$(s)" : ""))
->>>>>>> 6b0ededa
         for s in paths(S, fixed)
         if !iszero(P(s)) && !is_forbidden(s, forbidden_paths)
     )
 
-<<<<<<< HEAD
     x_s = PathCompatibilityVariables{N}(variables_x_s)
 
     # Add decision strategy constraints for each decision node
@@ -238,62 +182,6 @@
         end
     end
     MOI.set(model, MOI.LazyConstraintCallback(), probability_cut)
-=======
-    π_s = PathProbabilityVariables{N}(variables_π_s)
-
-    # Add decision strategy constraints for each decision node
-    for (d, z) in zip(z.D, z.z)
-        decision_strategy_constraint(model, S, d, z, π_s, probability_scale_factor)
-    end
-
-    # Constrain sum of path probabilities either using an explicit or lazy constraint
-    if probability_cut
-        @constraint(model, sum(values(π_s)) == 1.0 * probability_scale_factor)
-    end
-
-    π_s
-end
-
-"""Adds lazy constraints to the model. Currently available: probability cut and active paths cut.
-
-# Examples
-```julia
-lazy_constraints(model, π_s, S, P, use_probability_cut=true)
-```
-"""
-function lazy_constraints(model::Model, π_s::PathProbabilityVariables, S::States, P::AbstractPathProbability; atol::Float64 = 0.9, probability_scale_factor::Float64=1.0, use_probability_cut::Bool=false, use_active_paths_cut::Bool=false)
-    if probability_scale_factor ≤ 0
-        throw(DomainError("The probability_scale_factor must be greater than 0."))
-    end
-
-    if use_active_paths_cut
-        all_active_states = all(all((!).(iszero.(x))) for x in P.X)
-        if !all_active_states
-            throw(DomainError("Cannot use active paths cut if all states are not active."))
-        end
-    end
-
-    function lazy_constraints(cb_data)
-        if use_probability_cut
-            πsum = sum(callback_value(cb_data, π) for π in values(π_s))
-            if !isapprox(πsum, 1.0 * probability_scale_factor)
-                con = @build_constraint(sum(values(π_s)) == 1.0 * probability_scale_factor)
-                MOI.submit(model, MOI.LazyConstraint(cb_data), con)
-            end
-        end
-        if use_active_paths_cut
-            ϵ = minimum(P(s) for s in keys(π_s))
-            num_compatible_paths = prod(S[c.j] for c in P.C)
-            πnum = sum(callback_value(cb_data, π) ≥ ϵ * probability_scale_factor for π in values(π_s))
-            if !isapprox(πnum, num_compatible_paths, atol = atol)
-                num_active_paths = @expression(model, sum(π / (P(s) * probability_scale_factor) for (s, π) in π_s))
-                con = @build_constraint(num_active_paths == num_compatible_paths)
-                MOI.submit(model, MOI.LazyConstraint(cb_data), con)
-            end
-        end
-    end
-    MOI.set(model, MOI.LazyConstraintCallback(), lazy_constraints)
->>>>>>> 6b0ededa
 end
 
 # --- Objective Functions ---
